"""Module to manage the lifecycle of Orchest.

TODO:
    * Improve the start/stop so that containers are not removed. Instead
      containers can just be restarted (preserving their logs). Update
      should then remove old containers to make sure the updated ones
      are used.
    * In Python3.9 PEP585 will be introduced, deprecating certain typing
      functionality. See: https://www.python.org/dev/peps/pep-0585/

"""
import logging
import os
import re
import time
from functools import reduce
from typing import List, Optional, Set, Tuple

import typer

from app import spec, utils
from app.config import ORCHEST_IMAGES, _on_start_images
from app.debug import debug_dump, health_check
from app.docker_wrapper import DockerWrapper, OrchestResourceManager

logger = logging.getLogger(__name__)


class OrchestApp:
    """..."""

    def __init__(self):
        self.resource_manager = OrchestResourceManager()
        self.docker_client = DockerWrapper()

    def install(self, language: str, gpu: bool = False):
        """Installs Orchest for the given language.

        Pulls all the Orchest containers necessary to run all the
        features for the given `language`.

        """
        self.resource_manager.install_network()

        # Check whether the install is complete.
        pulled_images = self.resource_manager.get_images()
        req_images = get_required_images(language, gpu)
        missing_images = set(req_images) - set(pulled_images)

        if not missing_images:
            utils.echo("Installation is already complete. Did you mean to run:")
            utils.echo("\torchest update")
            return

        # The installation is not yet complete, but some images were
        # already pulled before.
        if pulled_images:
            utils.echo("Some images have been pulled before. Don't forget to run:")
            utils.echo("\torchest update")
            utils.echo(
                "after the installation is finished to ensure that all images are"
                " running the same version of Orchest.",
            )

        utils.echo("Installing Orchest...")
        logger.info("Pulling images:\n" + "\n".join(missing_images))
        self.docker_client.pull_images(missing_images, prog_bar=True)

    def start(self, container_config: dict):
        """Starts Orchest.

        Raises:
            ValueError: If the `container_config` does not contain a
                configuration for every image that is supposed to run
                on start.

        """
<<<<<<< HEAD
        # Check whether the minimal set of images is present for Orchest
        # to be started.
=======
        # Check that all images required for Orchest to be running are
        # in the system.
>>>>>>> 57de1bcf
        pulled_images = self.resource_manager.get_images()
        installation_req_images: Set[str] = set(ORCHEST_IMAGES["minimal"])
        missing_images = installation_req_images - set(pulled_images)

        if missing_images or not self.resource_manager.is_network_installed():
            utils.echo("Before starting Orchest, make sure Orchest is installed. Run:")
            utils.echo("\torchest install")
            return

        # Check that all images required for Orchest to start are in the
        # container_config.
        start_req_images: Set[str] = reduce(
            lambda x, y: x.union(y), _on_start_images, set()
        )
        present_imgs = set(c["Image"] for c in container_config.values())
        if present_imgs < start_req_images:  # proper subset
            raise ValueError(
                "The container_config does not contain a configuration for "
                "every image required on start: " + ", ".join(start_req_images)
            )

        # Orchest is already running
        ids, running_containers = self.resource_manager.get_containers(state="running")
        if not (start_req_images - set(running_containers)):
            # TODO: Ideally this would print the port on which Orchest
            #       is running. (Was started before and so we do not
            #       simply know.)
            utils.echo("Orchest is already running...")
            return

        # Orchest is partially running and thus in an inconsistent
        # state. Possibly the start command was issued whilst Orchest
        # is still shutting down.
        if running_containers:
            utils.echo(
                "Orchest seems to be partially running. Before attempting to start"
                " Orchest, shut the application down first:",
            )
            utils.echo("\torchest stop")
            return

        # Remove old lingering containers.
        ids, exited_containers = self.resource_manager.get_containers(state="exited")
        self.docker_client.remove_containers(ids)

        utils.fix_userdir_permissions()
        logger.info("Fixing permissions on the 'userdir/'.")

        utils.echo("Starting Orchest...")
        logger.info("Starting containers:\n" + "\n".join(start_req_images))

        # Start the containers in the correct order, keeping in mind
        # dependencies between containers.
        for i, to_start_imgs in enumerate(_on_start_images):
            filter_ = {"Image": to_start_imgs}
            config_ = spec.filter_container_config(container_config, filter=filter_)
            stdouts = self.docker_client.run_containers(
                config_, use_name=True, detach=True
            )

            # TODO: Abstract version of when the next set of images can
            #       be started. In case the `on_start_images` has more
            #       stages.
            if i == 0:
                utils.wait_for_zero_exitcode(
                    self.docker_client,
                    stdouts["orchest-database"]["id"],
                    "pg_isready --username postgres",
                )

                utils.wait_for_zero_exitcode(
                    self.docker_client,
                    stdouts["rabbitmq-server"]["id"],
                    (
                        'su rabbitmq -c "/opt/rabbitmq/sbin/rabbitmq-diagnostics '
                        '-q check_port_connectivity"'
                    ),
                )

        # Get the port on which Orchest is running.
        nginx_proxy = container_config.get("nginx-proxy")
        if nginx_proxy is not None:
            for port, port_binding in nginx_proxy["HostConfig"]["PortBindings"].items():
                exposed_port = port_binding[0]["HostPort"]
                utils.echo(f"Orchest is running at: http://localhost:{exposed_port}")

    def stop(self, skip_containers: Optional[List[str]] = None):
        """Stop the Orchest application.

        Args:
            skip_containers: The names of the images of the containers
                for which the containers are not stopped.

        """

        ids, running_containers = self.resource_manager.get_containers(state="running")
        if not utils.is_orchest_running(running_containers):
            utils.echo("Orchest is not running.")
            return

        # Exclude the orchest-ctl from shutting down itself.
        if skip_containers is None:
            skip_containers = []
        skip_containers += ["orchest/orchest-ctl:latest"]

        utils.echo("Shutting down...")
        # This is necessary because some of our containers might spawn
        # other containers, leading to a possible race condition where
        # the listed running containers are not up to date with the
        # real state anymore.
        n = 2
        for _ in range(n):

            ids: Tuple[str]
            running_containers: Tuple[Optional[str]]
            ids, running_containers = list(
                zip(
                    *[
                        (id_, c)
                        for id_, c in zip(ids, running_containers)
                        if c not in skip_containers
                    ]
                )
            )
            logger.info("Shutting down containers:\n" + "\n".join(running_containers))
            self.docker_client.remove_containers(ids)

            # This is a safeguard against the fact that docker might be
            # buffering the start of a container, which translates to
            # the fact that we could "miss" the container and leave it
            # dangling. See #239 for more info.
            time.sleep(2)
            ids, running_containers = self.resource_manager.get_containers(
                state="running"
            )
            if not ids:
                break

        utils.echo("Shutdown successful.")

    def restart(self, container_config: dict):
        """Starts Orchest.

        Raises:
            ValueError: If the `container_config` does not contain a
                configuration for every image that is supposed to run
                on start.

        """
        self.stop()
        self.start(container_config)

    def _updateserver(self, port: int = 8000, cloud: bool = False, dev: bool = False):
        """Starts the update-server service."""
        logger.info("Starting Orchest update service...")

        config_ = {}
        container_config = spec.get_container_config(port=port, cloud=cloud, dev=dev)
        config_["update-server"] = container_config["update-server"]

        self.docker_client.run_containers(config_, use_name=True, detach=True)

    def status(self, ext=False):

        if self._is_restarting():
            utils.echo("Orchest is currently restarting.")
            raise typer.Exit(code=4)

        if self._is_updating():
            utils.echo("Orchest is currently updating.")
            raise typer.Exit(code=5)

        _, running_containers_names = self.resource_manager.get_containers(
            state="running"
        )

        if not utils.is_orchest_running(running_containers_names):
            utils.echo("Orchest is not running.")
            raise typer.Exit(code=1)

        # Minimal set of containers to be running for Orchest to be in
        # a valid state.
        valid_set: Set[str] = reduce(lambda x, y: x.union(y), _on_start_images, set())

        if valid_set - set(running_containers_names):
            utils.echo("Orchest is running, but has reached an invalid state. Run:")
            utils.echo("\torchest restart")
            logger.warning(
                "Orchest has reached an invalid state. Running containers:\n"
                + "\n".join(running_containers_names)
            )
            raise typer.Exit(code=2)
        else:
            utils.echo("Orchest is running.")
            if ext:
                utils.echo("Performing extensive status checks...")
                no_issues = True
                for container, exit_code in health_check(self.resource_manager).items():
                    if exit_code != 0:
                        no_issues = False
                        utils.echo(f"{container} is not ready ({exit_code}).")

                if no_issues:
                    utils.echo("All services are ready.")
                else:
                    raise typer.Exit(code=3)

    def update(self, mode=None, dev: bool = False):
        """Update Orchest.

        Args:
            mode: The mode in which to update Orchest. This is either
                ``None`` or ``"web"``, where the latter is used when
                update is invoked through the update-server.

        """
        utils.echo("Updating...")

        _, running_containers = self.resource_manager.get_containers(state="running")
        if utils.is_orchest_running(running_containers):
            utils.echo(
                "Using Orchest whilst updating is NOT supported and will be shut"
                " down, killing all active pipeline runs and session. You have 2s"
                " to cancel the update operation."
            )

            # Give the user the option to cancel the update operation
            # using a keyboard interrupt.
            time.sleep(2)

            # It is possible to pull new image whilst the older versions
            # of those images are running.
            self.stop(
                skip_containers=[
                    "orchest/update-server:latest",
                    "orchest/auth-server:latest",
                    "orchest/nginx-proxy:latest",
                    "postgres:13.1",
                ]
            )

        # Update the Orchest git repo to get the latest changes to the
        # "userdir/" structure.
        if not dev:
            exit_code = utils.update_git_repo()
            if exit_code != 0:
                utils.echo("Cancelling update...")
                utils.echo(
                    "It seems like you have unstaged changes in the 'orchest'"
                    " repository. Please commit or stash them as 'orchest update'"
                    " pulls the newest changes to the 'userdir/' using a rebase.",
                )
                logger.error("Failed update due to unstaged changes.")
                return

        # Get all installed images and pull new versions. The pulled
        # images are checked to make sure optional images, e.g. lang
        # specific images, are updated as well.
        pulled_images = self.resource_manager.get_images()
        to_pull_images = set(ORCHEST_IMAGES["minimal"]) | set(pulled_images)
        logger.info("Updating images:\n" + "\n".join(to_pull_images))
        self.docker_client.pull_images(to_pull_images, prog_bar=True, force=True)

        # Delete user-built environment images to avoid the issue of
        # having environments with mismatching Orchest SDK versions.
        logger.info("Deleting user-built environment images.")
        self.resource_manager.remove_env_build_imgs()

        # Delete user-built Jupyter image to make sure the Jupyter
        # server is updated to the latest version of Orchest.
        logger.info("Deleting user-built Jupyter image.")
        self.resource_manager.remove_jupyter_build_imgs()

        # Delete Orchest dangling images.
        self.resource_manager.remove_orchest_dangling_imgs()

        # We invoke the Orchest restart from the webserver ui-updater.
        # Hence we do not show the message to restart manually.
        if mode == "web":
            utils.echo("Update completed.")
        else:
            # Let the user know they need to restart the application
            # for the changes to take effect. NOTE: otherwise Orchest
            # might also be running a mix of containers on different
            # versions.
            utils.echo(
                "Don't forget to restart Orchest for the changes to take effect:"
            )
            utils.echo("\torchest restart")

    def version(self, ext=False):
        """Returns the version of Orchest.

        Args:
            ext: If True return the extensive version of Orchest.
                Meaning that the version of every pulled image is
                checked.

        """
        if not ext:
            version = os.getenv("ORCHEST_VERSION")
            utils.echo(f"Orchest version: {version}")
            return

        utils.echo("Getting versions of all containers...")

        stdouts = self.resource_manager.containers_version()
        stdout_values = set()
        for img, stdout in stdouts.items():
            stdout_values.add(stdout)
            utils.echo(f"{img:<44}: {stdout}")

        # If not all versions are the same.
        if len(stdout_values) > 1:
            utils.echo(
                "Not all containers are running on the same version of Orchest, which"
                " can lead to the application crashing. You can fix this by running:",
            )
            utils.echo("\torchest update")
            utils.echo("To get all containers on the same version again.")

    def debug(self, ext: bool, compress: bool):
        debug_dump(ext, compress)

    def add_user(self, username, password, token, is_admin):
        """Adds a new user to Orchest.

        Args:
            username:
            password:
            token:
            is_admin:
        """

        ids, running_containers = self.resource_manager.get_containers(state="running")
        auth_server_id = None
        database_running = False
        for id, container in zip(ids, running_containers):
            if "postgres" in container:
                database_running = True
            if "auth-server" in container:
                auth_server_id = id

        if not database_running:
            utils.echo("The orchest-database service needs to be running.", err=True)
            raise typer.Exit(code=1)

        if auth_server_id is None:
            utils.echo("The auth-server service needs to be running.", err=True)
            raise typer.Exit(code=1)

        cmd = f"python add_user.py {username} {password}"
        if token:
            cmd += f" --token {token}"
        if is_admin:
            cmd += " --is_admin"

        exit_code = self.docker_client.exec_runs([(auth_server_id, cmd)])[0]

        if exit_code != 0:
            utils.echo(
                (
                    "Non zero exit code whilst trying to add a user to "
                    f"the auth-server: {exit_code}."
                ),
                err=True,
            )

        raise typer.Exit(code=exit_code)

    def _is_restarting(self) -> bool:
        """Check if Orchest is restarting.

        Returns:
            True if there is another instance of orchest-ctl issuing a
            restart, False otherwise.
        """
        containers, _ = self.docker_client.get_containers(
            full_info=True, label="maintainer=Orchest B.V. https://www.orchest.io"
        )
        cmd = utils.ctl_command_pattern.format(cmd="restart")
        for cont in containers:
            if (
                # Ignore the container in which we are running.
                not cont["Id"].startswith(os.environ["HOSTNAME"])
                and
                # Can't check through the image name because if the
                # image has become dangling/outdated while the container
                # is running the name will be an hash instead of
                # "orchest-ctl".
                re.match(cmd, cont["Command"].strip())
            ):
                return True
        return False

    def _is_updating(self) -> bool:
        """Check if Orchest is updating.

        Returns:
            True if there is another instance of orchest-ctl issuing an
            update, False otherwise.
        """
        containers, _ = self.docker_client.get_containers(
            full_info=True, label="maintainer=Orchest B.V. https://www.orchest.io"
        )
        cmd = utils.ctl_command_pattern.format(cmd="update")
        for cont in containers:
            if (
                # Ignore the container in which we are running.
                not cont["Id"].startswith(os.environ["HOSTNAME"])
                and re.match(cmd, cont["Command"].strip())
            ):
                return True
        return False


# TODO: Could potentially make this into set as well.
def get_required_images(language: Optional[str], gpu: bool = False) -> List[str]:
    """Returns the needed image for the given install configuration."""
    language_images = {
        "python": ["orchest/base-kernel-py:latest"],
        "r": ["orchest/base-kernel-r:latest"],
        "julia": ["orchest/base-kernel-julia:latest"],
    }
    gpu_images = {
        "python": ["orchest/base-kernel-py-gpu:latest"],
    }

    required_images = ORCHEST_IMAGES["minimal"]

    if language == "all":
        for lang, _ in language_images.items():
            required_images += language_images[lang]

            if lang in gpu_images:
                required_images += gpu_images[lang]

    elif language is not None:
        required_images += language_images[language]

        if gpu:
            required_images += gpu_images[language]

    return required_images<|MERGE_RESOLUTION|>--- conflicted
+++ resolved
@@ -75,13 +75,8 @@
                 on start.
 
         """
-<<<<<<< HEAD
-        # Check whether the minimal set of images is present for Orchest
-        # to be started.
-=======
         # Check that all images required for Orchest to be running are
         # in the system.
->>>>>>> 57de1bcf
         pulled_images = self.resource_manager.get_images()
         installation_req_images: Set[str] = set(ORCHEST_IMAGES["minimal"])
         missing_images = installation_req_images - set(pulled_images)
