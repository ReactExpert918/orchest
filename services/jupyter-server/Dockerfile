--- conflicted
+++ resolved
@@ -26,13 +26,9 @@
     && jupyter labextension install /jupyter-extensions/orchest-integration \
         --no-build \
         --BaseExtensionApp.app_dir=$extension_dir \
-<<<<<<< HEAD
     && pip3 install jupyterlab-git==0.34.2 \
-=======
-    && pip3 install jupyterlab-git==0.30.1 \
     # Requires `ipywidgets` to be installed in the kernels, which it is
     # by default because we depend on the Jupyter Stacks.
->>>>>>> 31007f93
     && pip3 install jupyterlab-widgets==1.0.2 \
     && cp -rfT $pip_jupyter_extension_dir $extension_dir/extensions \
     && jupyter lab build --dev-build=False --LabBuildApp.app_dir=$extension_dir \
