--- conflicted
+++ resolved
@@ -780,15 +780,7 @@
                     + app.config["ORCHEST_API_ADDRESS"]
                     + f"/api/jobs/{job_uuid}",
                 )
-<<<<<<< HEAD
-            else:
-                pipeline_json = get_pipeline_json(pipeline_uuid, project_uuid)
-
-                # json.dumps because the front end expects it as a
-                # string.
-=======
                 pipeline_json = resp.json()["pipeline_definition"]
->>>>>>> 07e1e044
                 return jsonify(
                     {"success": True, "pipeline_json": json.dumps(pipeline_json)}
                 )
