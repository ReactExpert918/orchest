import * as React from "react";
import {
  MDCButtonReact,
  MDCIconButtonToggleReact,
  MDCTextFieldReact,
} from "@orchest/lib-mdc";

import { isValidEnvironmentVariableName } from "@/utils/webserver-utils";

export interface IEnvVarListProps {
  value?: any;
  onChange?: any;
  onAdd?: any;
  onDelete?: any;
  readOnly?: boolean;
}

export const EnvVarList: React.FC<IEnvVarListProps> = (props) => (
  <div className="environment-variables-list">
    {(!props.value || props.value.length == 0) && (
      <p className="push-down">
        <i>No environment variables have been defined.</i>
      </p>
    )}
    <ul>
      {props.value.map((pair, idx) => {
        if (!pair) {
          return;
        }

        return (
          <li key={idx}>
            <MDCTextFieldReact
              value={pair["name"]}
              onChange={(e) => {
                props.onChange(e, idx, "name");
              }}
              label="Name"
              disabled={props.readOnly === true}
<<<<<<< HEAD
              classNames={["column push-down push-right"]}
              data-test-id="project-env-var-name"
=======
              classNames={["column push-down push-right"].concat(
                isValidEnvironmentVariableName(pair["name"]) ? [] : ["invalid"]
              )}
>>>>>>> c722749f
            />
            <MDCTextFieldReact
              value={pair["value"]}
              onChange={(e) => props.onChange(e, idx, "value")}
              label="Value"
              disabled={props.readOnly === true}
              classNames={["column push-down push-right"]}
              data-test-id="project-env-var-value"
            />
            {!props.readOnly && (
              <MDCIconButtonToggleReact
                icon="delete"
                tooltipText="Delete entry"
                onClick={() => props.onDelete(idx)}
              />
            )}
          </li>
        );
      })}
    </ul>
    {!props.readOnly && (
      <MDCButtonReact
        icon="add"
        classNames={["mdc-button--raised"]}
        onClick={props.onAdd}
        data-test-id="project-env-var-add"
      />
    )}
  </div>
);

export default EnvVarList;<|MERGE_RESOLUTION|>--- conflicted
+++ resolved
@@ -37,14 +37,10 @@
               }}
               label="Name"
               disabled={props.readOnly === true}
-<<<<<<< HEAD
-              classNames={["column push-down push-right"]}
-              data-test-id="project-env-var-name"
-=======
               classNames={["column push-down push-right"].concat(
                 isValidEnvironmentVariableName(pair["name"]) ? [] : ["invalid"]
               )}
->>>>>>> c722749f
+              data-test-id="project-env-var-name"
             />
             <MDCTextFieldReact
               value={pair["value"]}
