// @ts-check
import React from "react";
import PipelineView from "./PipelineView";
import { Box } from "@orchest/design-system";
import {
  makeRequest,
  PromiseManager,
  makeCancelable,
  RefManager,
} from "@orchest/lib-utils";
import {
  MDCButtonReact,
  MDCTextFieldReact,
  MDCCheckboxReact,
  MDCTabBarReact,
  MDCDataTableReact,
  MDCLinearProgressReact,
} from "@orchest/lib-mdc";
<<<<<<< HEAD
import { useOrchest } from "@/hooks/orchest";
=======
import { OrchestContext, OrchestSessionsConsumer } from "@/hooks/orchest";
>>>>>>> 57e72437
import {
  getPipelineJSONEndpoint,
  envVariablesArrayToDict,
  envVariablesDictToArray,
  OverflowListener,
  updateGlobalUnsavedChanges,
} from "../utils/webserver-utils";
import { Controlled as CodeMirror } from "react-codemirror2";
import EnvVarList from "../components/EnvVarList";
import "codemirror/mode/javascript/javascript";

const PipelineSettingsView = (props) => {
  const orchest = window.orchest;

  const { dispatch } = useOrchest();

  const [state, setState] = React.useState({
    selectedTabIndex: 0,
    inputParameters: JSON.stringify({}, null, 2),
    inputServices: JSON.stringify({}, null, 2),
    restartingMemoryServer: false,
    unsavedChanges: false,
    pipeline_path: undefined,
    dataPassingMemorySize: "1GB",
    pipelineJson: {},
    envVariables: [],
    projectEnvVariables: [],
    servicesChanged: false,
  });

  const overflowListener = new OverflowListener();
  const promiseManager = new PromiseManager();
  const refManager = new RefManager();

  const init = () => {
    fetchPipeline();
    fetchPipelineMetadata();
    attachResizeListener();
  };

  React.useEffect(() => {
    init();
    return () => promiseManager.cancelCancelablePromises();
  }, []);

  React.useEffect(() => {
    init();
  }, [props.queryArgs]);

  const setHeaderComponent = (pipelineName) =>
    dispatch({
      type: "pipelineSet",
      payload: {
        pipeline_uuid: props.queryArgs.pipeline_uuid,
        project_uuid: props.queryArgs.project_uuid,
        pipelineName: pipelineName,
      },
    });

  const attachResizeListener = () => overflowListener.attach();

  const onSelectSubview = (index) => {
    setState((prevState) => ({
      ...prevState,
      selectedTabIndex: index,
    }));
  };

  const fetchPipeline = () => {
    let pipelineJSONEndpoint = getPipelineJSONEndpoint(
      props.queryArgs.pipeline_uuid,
      props.queryArgs.project_uuid,
      props.queryArgs.job_uuid,
      props.queryArgs.run_uuid
    );

    let pipelinePromise = makeCancelable(
      makeRequest("GET", pipelineJSONEndpoint),
      promiseManager
    );

    // @ts-ignore
    pipelinePromise.promise.then((response) => {
      let result = JSON.parse(response);

      if (result.success) {
        let pipelineJson = JSON.parse(result["pipeline_json"]);

        // as settings are optional, populate defaults if no values exist
        if (pipelineJson?.settings === undefined) {
          pipelineJson.settings = {};
        }
        if (pipelineJson?.settings.auto_eviction === undefined) {
          pipelineJson.settings.auto_eviction = false;
        }
        if (pipelineJson?.settings.data_passing_memory_size === undefined) {
          pipelineJson.settings.data_passing_memory_size =
            state.dataPassingMemorySize;
        }
        if (pipelineJson?.parameters === undefined) {
          pipelineJson.parameters = {};
        }
        if (pipelineJson?.services === undefined) {
          pipelineJson.services = {};
        }

        setHeaderComponent(pipelineJson?.name);
        setState((prevState) => ({
          ...prevState,
          inputParameters: JSON.stringify(pipelineJson?.parameters, null, 2),
          inputServices: JSON.stringify(pipelineJson?.services, null, 2),
          pipelineJson: pipelineJson,
          dataPassingMemorySize:
            pipelineJson?.settings.data_passing_memory_size,
        }));
      } else {
        console.warn("Could not load pipeline.json");
        console.log(result);
      }
    });
  };

  const fetchPipelineMetadata = () => {
    if (!props.queryArgs.job_uuid) {
      // get pipeline path
      let cancelableRequest = makeCancelable(
        makeRequest(
          "GET",
          `/async/pipelines/${props.queryArgs.project_uuid}/${props.queryArgs.pipeline_uuid}`
        ),
        promiseManager
      );

      // @ts-ignore
      cancelableRequest.promise.then((response) => {
        let pipeline = JSON.parse(response);

        setState((prevState) => ({
          ...prevState,
          pipeline_path: pipeline.path,
          envVariables: envVariablesDictToArray(pipeline["env_variables"]),
        }));
      });

      // get project environment variables
      let cancelableProjectRequest = makeCancelable(
        makeRequest("GET", `/async/projects/${props.queryArgs.project_uuid}`),
        promiseManager
      );

      // @ts-ignore
      cancelableProjectRequest.promise
        .then((response) => {
          let project = JSON.parse(response);

          setState((prevState) => ({
            ...prevState,
            projectEnvVariables: envVariablesDictToArray(
              project["env_variables"]
            ),
          }));
        })
        .catch((error) => {
          console.error(error);
        });
    } else {
      let cancelableJobPromise = makeCancelable(
        makeRequest(
          "GET",
          `/catch/api-proxy/api/jobs/${props.queryArgs.job_uuid}`
        ),
        promiseManager
      );
      let cancelableRunPromise = makeCancelable(
        makeRequest(
          "GET",
          `/catch/api-proxy/api/jobs/${props.queryArgs.job_uuid}/${props.queryArgs.run_uuid}`
        ),
        promiseManager
      );

      Promise.all([
        // @ts-ignore
        cancelableJobPromise.promise.then((response) => {
          let job = JSON.parse(response);
          return job.pipeline_run_spec.run_config.pipeline_path;
        }),
        // @ts-ignore
        cancelableRunPromise.promise.then((response) => {
          let run = JSON.parse(response);
          return envVariablesDictToArray(run["env_variables"]);
        }),
      ]).then((values) => {
        let [pipeline_path, envVariables] = values;
        setState((prevState) => ({
          ...prevState,
          pipeline_path: pipeline_path,
          envVariables: envVariables,
        }));
      });
    }
  };

  const closeSettings = () =>
    orchest.loadView(PipelineView, {
      queryArgs: {
        pipeline_uuid: props.queryArgs.pipeline_uuid,
        project_uuid: props.queryArgs.project_uuid,
        read_only: props.queryArgs.read_only,
        job_uuid: props.queryArgs.job_uuid,
        run_uuid: props.queryArgs.run_uuid,
      },
    });

  const onChangeName = (value) =>
    setState((prevState) => ({
      ...prevState,
      unsavedChanges: true,
      pipelineJson: {
        ...prevState.pipelineJson,
        name: value,
      },
    }));

  const onChangePipelineServices = (editor, data, value) => {
    setState((prevState) => ({
      ...prevState,
      inputServices: value,
      servicesChanged: true,
    }));

    try {
      const servicesJSON = JSON.parse(value);

      setState((prevState) => ({
        ...prevState,
        unsavedChanges: true,
        services: servicesJSON,
      }));
    } catch (err) {
      // console.log("JSON did not parse")
    }
  };

  const onChangePipelineParameters = (editor, data, value) => {
    setState((prevState) => ({
      ...prevState,
      inputParameters: value,
    }));

    try {
      const parametersJSON = JSON.parse(value);

      setState((prevState) => ({
        ...prevState,
        unsavedChanges: true,
        parameters: parametersJSON,
      }));
    } catch (err) {
      // console.log("JSON did not parse")
    }
  };

  const isValidMemorySize = (value) =>
    value.match(/^(\d+(\.\d+)?\s*(KB|MB|GB))$/);

  const onChangeDataPassingMemorySize = (value) => {
    setState((prevState) => ({
      ...prevState,
      dataPassingMemorySize: value,
    }));

    if (isValidMemorySize(value)) {
      setState((prevState) => ({
        ...prevState,
        unsavedChanges: true,
        pipelineJson: {
          ...prevState.pipelineJson,
          settings: {
            ...prevState.pipelineJson?.settings,
            data_passing_memory_size: value,
          },
        },
      }));
    }
  };

  const onChangeEviction = (value) => {
    // create settings object if it doesn't exist
    if (!state.pipelineJson?.settings) {
      setState((prevState) => ({
        ...prevState,
        pipelineJson: {
          ...prevState.pipelineJson,
          settings: {},
        },
      }));
    }

    setState((prevState) => ({
      ...prevState,
      pipelineJson: {
        ...prevState.pipelineJson,
        settings: {
          ...prevState.pipelineJson?.settings,
          auto_eviction: value,
        },
        unsavedChanges: true,
      },
    }));
  };

  const addEnvVariablePair = (e) => {
    e.preventDefault();

    setState((prevState) => {
      const envVariables = prevState.envVariables.slice();

      return {
        ...prevState,
        envVariables: envVariables.concat([
          {
            name: null,
            value: null,
          },
        ]),
      };
    });
  };

  const onEnvVariablesChange = (value, idx, type) => {
    setState((prevState) => {
      const envVariables = prevState.envVariables.slice();
      envVariables[idx][type] = value;

      return { ...prevState, envVariables, unsavedChanges: true };
    });
  };

  const onEnvVariablesDeletion = (idx) => {
    setState((prevState) => {
      const envVariables = prevState.envVariables.slice();
      envVariables.splice(idx, 1);

      return { ...prevState, envVariables, unsavedChanges: true };
    });
  };

  const saveGeneralForm = (e) => {
    console.log(state);

    e.preventDefault();

    let envVariables = envVariablesArrayToDict(state.envVariables);
    // Do not go through if env variables are not correctly defined.
    if (envVariables === undefined) {
      onSelectSubview(1);
      return;
    }

    let formData = new FormData();
    formData.append("pipeline_json", JSON.stringify(state.pipelineJson));

    // perform POST to save
    makeRequest(
      "POST",
      `/async/pipelines/json/${props.queryArgs.project_uuid}/${props.queryArgs.pipeline_uuid}`,
      { type: "FormData", content: formData }
    )
      .then(
        /** @param {string} response */
        (response) => {
          let result = JSON.parse(response);
          if (result.success) {
            setState((prevState) => ({
              ...prevState,
              unsavedChanges: false,
            }));

            // Sync name changes with the global context
            dispatch({
              type: "pipelineSet",
              payload: {
                pipelineName: state.pipelineJson?.name,
              },
            });
          } else {
            console.error("Could not save pipeline.json");
            console.error(result);
          }
        }
      )
      .catch((response) => {
        console.error(response);
      });

    makeRequest(
      "PUT",
      `/async/pipelines/${props.queryArgs.project_uuid}/${props.queryArgs.pipeline_uuid}`,
      {
        type: "json",
        content: { env_variables: envVariables },
      }
    ).catch((response) => {
      console.error(response);
    });
  };

  const restartMemoryServer = () => {
    if (!state.restartingMemoryServer) {
      setState((prevState) => ({
        ...prevState,
        restartingMemoryServer: true,
      }));

      // perform POST to save
      let restartPromise = makeCancelable(
        makeRequest(
          "PUT",
          `/catch/api-proxy/api/sessions/${props.queryArgs.project_uuid}/${props.queryArgs.pipeline_uuid}`
        ),
        promiseManager
      );

      // @ts-ignore
      restartPromise.promise
        .then(() => {
          setState((prevState) => ({
            ...prevState,
            restartingMemoryServer: false,
          }));
        })
        .catch((response) => {
          if (!response.isCanceled) {
            let errorMessage =
              "Could not clear memory server, reason unknown. Please try again later.";
            try {
              errorMessage = JSON.parse(response.body)["message"];
              if (errorMessage == "SessionNotRunning") {
                errorMessage =
                  "Session is not running, please try again later.";
              }
            } catch (error) {
              console.error(error);
            }
            orchest.alert("Error", errorMessage);

            setState((prevState) => ({
              ...prevState,
              restartingMemoryServer: false,
            }));
          }
        });
    } else {
      console.error(
        "Already busy restarting memory server. UI should prohibit this call."
      );
    }
  };

  const _get_service_urls = (service) => {
    let urls = [];

    if (service.ports === undefined) {
      return urls;
    }

    let serviceUUID = props.queryArgs.pipeline_uuid;
    if (props.queryArgs.run_uuid !== undefined) {
      serviceUUID = props.queryArgs.run_uuid;
    }

    for (let port of service.ports) {
      urls.push(
        window.location.origin +
          "/service-" +
          service.name +
          "-" +
          props.queryArgs.project_uuid.split("-")[0] +
          "-" +
          serviceUUID.split("-")[0] +
          "_" +
          port
      );
    }

    return urls;
  };

  updateGlobalUnsavedChanges(state.unsavedChanges);

  return (
    <div className="view-page pipeline-settings-view">
      {state.pipelineJson &&
      state.envVariables &&
      (props.queryArgs.read_only === "true" || state.projectEnvVariables) ? (
        <div className="pipeline-settings">
          <h2>Pipeline settings</h2>

          <div className="push-down">
            <MDCTabBarReact
              selectedIndex={state.selectedTabIndex}
              ref={
                // @ts-ignore
                refManager.nrefs.tabBar
              }
              items={["Configuration", "Environment variables", "Services"]}
              icons={["list", "view_comfy", "miscellaneous_services"]}
              onChange={onSelectSubview.bind(this)}
            />
          </div>

          <div className="tab-view trigger-overflow">
            {
              {
                0: (
                  <div className="pipeline-settings">
                    <form
                      onSubmit={(e) => {
                        e.preventDefault();
                      }}
                    >
                      <div className="columns">
                        <div className="column">
                          <h3>Name</h3>
                        </div>
                        <div className="column">
                          <MDCTextFieldReact
                            ref={
                              // @ts-ignore
                              refManager.nrefs.pipelineNameTextField
                            }
                            value={state.pipelineJson?.name}
                            onChange={onChangeName.bind(this)}
                            label="Pipeline name"
                            disabled={props.queryArgs.read_only === "true"}
                            classNames={["push-down"]}
                          />
                        </div>
                        <div className="clear"></div>
                      </div>

                      <div className="columns">
                        <div className="column">
                          <h3>Path</h3>
                        </div>
                        <div className="column">
                          {state.pipeline_path && (
                            <p className="push-down">
                              <span className="code">
                                {state.pipeline_path}
                              </span>
                            </p>
                          )}
                        </div>
                        <div className="clear"></div>
                      </div>

                      <div className="columns">
                        <div className="column">
                          <h3>Pipeline parameters</h3>
                        </div>
                        <div className="column">
                          <CodeMirror
                            value={state.inputParameters}
                            options={{
                              mode: "application/json",
                              theme: "jupyter",
                              lineNumbers: true,
                              readOnly: props.queryArgs.read_only === "true",
                            }}
                            onBeforeChange={onChangePipelineParameters.bind(
                              this
                            )}
                          />
                          {(() => {
                            try {
                              JSON.parse(state.inputParameters);
                            } catch {
                              return (
                                <div className="warning push-up push-down">
                                  <i className="material-icons">warning</i> Your
                                  input is not valid JSON.
                                </div>
                              );
                            }
                          })()}
                        </div>
                        <div className="clear"></div>
                      </div>

                      <div className="columns">
                        <div className="column">
                          <h3>Services</h3>
                        </div>
                        <div className="column">
                          <CodeMirror
                            value={state.inputServices}
                            options={{
                              mode: "application/json",
                              theme: "jupyter",
                              lineNumbers: true,
                              readOnly: props.queryArgs.read_only === "true",
                            }}
                            onBeforeChange={onChangePipelineServices.bind(this)}
                          />
                          {(() => {
                            let message;
                            let parsedServices;

                            try {
                              parsedServices = JSON.parse(state.inputServices);

                              for (let [name, service] of Object.entries(
                                parsedServices
                              )) {
                                // NOTE: this is enforced at the API level as
                                // well, needs to be kept in sync.
                                let nameReg = /^[0-9a-zA-Z\-]{1,36}$/;
                                if (
                                  !service.name ||
                                  !nameReg.test(service.name)
                                ) {
                                  message =
                                    "Invalid service name. Valid names satisfy: " +
                                    nameReg.toString();
                                  break;
                                }

                                if (service.image === undefined) {
                                  message = "Missing required field: image";
                                  break;
                                }
                              }
                            } catch {
                              if (message === undefined) {
                                message = "Your input is not valid JSON.";
                              }
                            }

                            if (message != undefined) {
                              return (
                                <div className="warning push-up push-down">
                                  <i className="material-icons">warning</i>{" "}
                                  {message}
                                </div>
                              );
                            }
                          })()}

                          <div className="service-urls push-up">
                            {(() => {
                              if (state.pipelineJson?.services) {
                                let serviceUrlsBlocks = [];
                                for (let [name, service] of Object.entries(
                                  state.pipelineJson.services
                                )) {
                                  let urlElements = [];

                                  let urls = _get_service_urls(service);

                                  for (let url of urls) {
                                    urlElements.push(
                                      <li key={url}>
                                        <a target="_blank" href={url}>
                                          {url}
                                        </a>
                                      </li>
                                    );
                                  }

                                  serviceUrlsBlocks.push(
                                    <div key={service.name}>
                                      <b>{service.name}</b>
                                      <ul>{urlElements}</ul>
                                    </div>
                                  );
                                }

                                return serviceUrlsBlocks;
                              }
                            })()}
                          </div>

                          {state.servicesChanged && (
                            <div className="warning push-up">
                              <i className="material-icons">warning</i>
                              Note: changes to services require a session
                              restart.
                            </div>
                          )}
                        </div>
                        <div className="clear"></div>
                      </div>

                      <div className="columns">
                        <div className="column">
                          <h3>Data passing</h3>
                        </div>
                        <div className="column">
                          {props.queryArgs.read_only !== "true" && (
                            <p className="push-up">
                              <i>
                                For these changes to take effect you have to
                                restart the memory-server (see button below).
                              </i>
                            </p>
                          )}

                          <MDCCheckboxReact
                            value={state.pipelineJson?.settings?.auto_eviction}
                            onChange={onChangeEviction.bind(this)}
                            label="Automatic memory eviction"
                            disabled={props.queryArgs.read_only === "true"}
                            classNames={["push-down", "push-up"]}
                          />

                          {props.queryArgs.read_only !== "true" && (
                            <p className="push-down">
                              Change the size of the memory server for data
                              passing. For units use KB, MB, or GB, e.g.{" "}
                              <span className="code">1GB</span>.{" "}
                            </p>
                          )}

                          <div>
                            <MDCTextFieldReact
                              ref={
                                refManager.nrefs // @ts-ignore
                                  .pipelineSettingDataPassingMemorySizeTextField
                              }
                              value={state.dataPassingMemorySize}
                              onChange={onChangeDataPassingMemorySize.bind(
                                this
                              )}
                              label="Data passing memory size"
                              disabled={props.queryArgs.read_only === "true"}
                            />
                          </div>
                          {(() => {
                            if (
                              !isValidMemorySize(state.dataPassingMemorySize)
                            ) {
                              return (
                                <div className="warning push-up">
                                  <i className="material-icons">warning</i> Not
                                  a valid memory size.
                                </div>
                              );
                            }
                          })()}
                        </div>
                        <div className="clear"></div>
                      </div>
                    </form>

                    {props.queryArgs.read_only !== "true" && (
                      <div className="columns">
                        <div className="column">
                          <h3>Actions</h3>
                        </div>
                        <div className="column">
                          <p className="push-down">
                            Restarting the memory-server also clears the memory
                            to allow additional data to be passed between
                            pipeline steps.
                          </p>
                          <div className="push-down">
                            {(() => {
                              if (state.restartingMemoryServer) {
                                return (
                                  <p className="push-p push-down">
                                    Restarting in progress...
                                  </p>
                                );
                              }
                            })()}

                            <MDCButtonReact
                              disabled={state.restartingMemoryServer}
                              label="Restart memory-server"
                              icon="memory"
                              classNames={["mdc-button--raised push-down"]}
                              onClick={restartMemoryServer.bind(this)}
                            />
                          </div>
                        </div>
                        <div className="clear"></div>
                      </div>
                    )}
                  </div>
                ),
                1: (
                  <div>
                    {(() => {
                      if (props.queryArgs.read_only === "true") {
                        return (
                          <>
                            <EnvVarList
                              value={state.envVariables}
                              readOnly={true}
                            />
                          </>
                        );
                      } else {
                        return (
                          <>
                            <h3 className="push-down">
                              Project environment variables
                            </h3>
                            <EnvVarList
                              value={state.projectEnvVariables}
                              readOnly={true}
                            />

                            <h3 className="push-down">
                              Pipeline environment variables
                            </h3>
                            <p className="push-down">
                              Pipeline environment variables take precedence
                              over project environment variables.
                            </p>
                            <EnvVarList
                              value={state.envVariables}
                              onAdd={addEnvVariablePair.bind(this)}
                              onChange={(e, idx, type) =>
                                onEnvVariablesChange(e, idx, type)
                              }
                              onDelete={(idx) => onEnvVariablesDeletion(idx)}
                            />
                            <p>
                              <i>
                                Note: restarting the session is required to
                                update environment variables in Jupyter kernels.
                              </i>
                            </p>
                          </>
                        );
                      }
                    })()}
                  </div>
                ),
                2: (
                  <Box css={{ "> * + *": { marginTop: "$4" } }}>
                    <MDCDataTableReact
                      headers={["Scope", "Service"]}
                      rows={[["TensorBoard", "Interactive, Non-interactive"]]}
                      detailRows={["row 1 detail"].map((row) => (
                        <Box as="form" css={{ padding: "$4" }}>
                          <Box as="fieldset" css={{ border: 0 }}>
                            <Box
                              as="legend"
                              css={{ include: "screenReaderOnly" }}
                            >
                              Configure Service
                            </Box>
                            {row}
                          </Box>
                        </Box>
                      ))}
                    />
                    <MDCButtonReact
                      icon="add"
                      classNames={["mdc-button--raised", "themed-primary"]}
                      label="Add Service"
                      onClick={() => console.log("add service")}
                    />
                  </Box>
                ),
              }[state.selectedTabIndex]
            }
          </div>

          <div className="top-buttons">
            <MDCButtonReact
              classNames={["close-button"]}
              icon="close"
              onClick={closeSettings.bind(this)}
            />
          </div>
          {props.queryArgs.read_only !== "true" && (
            <div className="bottom-buttons observe-overflow">
              <MDCButtonReact
                label={state.unsavedChanges ? "SAVE*" : "SAVE"}
                classNames={["mdc-button--raised", "themed-secondary"]}
                onClick={saveGeneralForm.bind(this)}
                icon="save"
              />
            </div>
          )}
        </div>
<<<<<<< HEAD
      ) : (
        <MDCLinearProgressReact />
      )}
    </div>
  );
};
=======
      );
    } else {
      rootView = <MDCLinearProgressReact />;
    }

    return (
      <OrchestSessionsConsumer>
        <div className="view-page pipeline-settings-view">{rootView}</div>
      </OrchestSessionsConsumer>
    );
  }
}
>>>>>>> 57e72437

export default PipelineSettingsView;<|MERGE_RESOLUTION|>--- conflicted
+++ resolved
@@ -16,11 +16,7 @@
   MDCDataTableReact,
   MDCLinearProgressReact,
 } from "@orchest/lib-mdc";
-<<<<<<< HEAD
-import { useOrchest } from "@/hooks/orchest";
-=======
-import { OrchestContext, OrchestSessionsConsumer } from "@/hooks/orchest";
->>>>>>> 57e72437
+import { useOrchest, OrchestSessionsConsumer } from "@/hooks/orchest";
 import {
   getPipelineJSONEndpoint,
   envVariablesArrayToDict,
@@ -513,425 +509,419 @@
   updateGlobalUnsavedChanges(state.unsavedChanges);
 
   return (
-    <div className="view-page pipeline-settings-view">
-      {state.pipelineJson &&
-      state.envVariables &&
-      (props.queryArgs.read_only === "true" || state.projectEnvVariables) ? (
-        <div className="pipeline-settings">
-          <h2>Pipeline settings</h2>
-
-          <div className="push-down">
-            <MDCTabBarReact
-              selectedIndex={state.selectedTabIndex}
-              ref={
-                // @ts-ignore
-                refManager.nrefs.tabBar
-              }
-              items={["Configuration", "Environment variables", "Services"]}
-              icons={["list", "view_comfy", "miscellaneous_services"]}
-              onChange={onSelectSubview.bind(this)}
-            />
-          </div>
-
-          <div className="tab-view trigger-overflow">
-            {
+    <OrchestSessionsConsumer>
+      <div className="view-page pipeline-settings-view">
+        {state.pipelineJson &&
+        state.envVariables &&
+        (props.queryArgs.read_only === "true" || state.projectEnvVariables) ? (
+          <div className="pipeline-settings">
+            <h2>Pipeline settings</h2>
+
+            <div className="push-down">
+              <MDCTabBarReact
+                selectedIndex={state.selectedTabIndex}
+                ref={
+                  // @ts-ignore
+                  refManager.nrefs.tabBar
+                }
+                items={["Configuration", "Environment variables", "Services"]}
+                icons={["list", "view_comfy", "miscellaneous_services"]}
+                onChange={onSelectSubview.bind(this)}
+              />
+            </div>
+
+            <div className="tab-view trigger-overflow">
               {
-                0: (
-                  <div className="pipeline-settings">
-                    <form
-                      onSubmit={(e) => {
-                        e.preventDefault();
-                      }}
-                    >
-                      <div className="columns">
-                        <div className="column">
-                          <h3>Name</h3>
-                        </div>
-                        <div className="column">
-                          <MDCTextFieldReact
-                            ref={
-                              // @ts-ignore
-                              refManager.nrefs.pipelineNameTextField
-                            }
-                            value={state.pipelineJson?.name}
-                            onChange={onChangeName.bind(this)}
-                            label="Pipeline name"
-                            disabled={props.queryArgs.read_only === "true"}
-                            classNames={["push-down"]}
-                          />
-                        </div>
-                        <div className="clear"></div>
-                      </div>
-
-                      <div className="columns">
-                        <div className="column">
-                          <h3>Path</h3>
-                        </div>
-                        <div className="column">
-                          {state.pipeline_path && (
-                            <p className="push-down">
-                              <span className="code">
-                                {state.pipeline_path}
-                              </span>
-                            </p>
-                          )}
-                        </div>
-                        <div className="clear"></div>
-                      </div>
-
-                      <div className="columns">
-                        <div className="column">
-                          <h3>Pipeline parameters</h3>
-                        </div>
-                        <div className="column">
-                          <CodeMirror
-                            value={state.inputParameters}
-                            options={{
-                              mode: "application/json",
-                              theme: "jupyter",
-                              lineNumbers: true,
-                              readOnly: props.queryArgs.read_only === "true",
-                            }}
-                            onBeforeChange={onChangePipelineParameters.bind(
-                              this
-                            )}
-                          />
-                          {(() => {
-                            try {
-                              JSON.parse(state.inputParameters);
-                            } catch {
-                              return (
-                                <div className="warning push-up push-down">
-                                  <i className="material-icons">warning</i> Your
-                                  input is not valid JSON.
-                                </div>
-                              );
-                            }
-                          })()}
-                        </div>
-                        <div className="clear"></div>
-                      </div>
-
-                      <div className="columns">
-                        <div className="column">
-                          <h3>Services</h3>
-                        </div>
-                        <div className="column">
-                          <CodeMirror
-                            value={state.inputServices}
-                            options={{
-                              mode: "application/json",
-                              theme: "jupyter",
-                              lineNumbers: true,
-                              readOnly: props.queryArgs.read_only === "true",
-                            }}
-                            onBeforeChange={onChangePipelineServices.bind(this)}
-                          />
-                          {(() => {
-                            let message;
-                            let parsedServices;
-
-                            try {
-                              parsedServices = JSON.parse(state.inputServices);
-
-                              for (let [name, service] of Object.entries(
-                                parsedServices
-                              )) {
-                                // NOTE: this is enforced at the API level as
-                                // well, needs to be kept in sync.
-                                let nameReg = /^[0-9a-zA-Z\-]{1,36}$/;
-                                if (
-                                  !service.name ||
-                                  !nameReg.test(service.name)
-                                ) {
-                                  message =
-                                    "Invalid service name. Valid names satisfy: " +
-                                    nameReg.toString();
-                                  break;
-                                }
-
-                                if (service.image === undefined) {
-                                  message = "Missing required field: image";
-                                  break;
-                                }
-                              }
-                            } catch {
-                              if (message === undefined) {
-                                message = "Your input is not valid JSON.";
-                              }
-                            }
-
-                            if (message != undefined) {
-                              return (
-                                <div className="warning push-up push-down">
-                                  <i className="material-icons">warning</i>{" "}
-                                  {message}
-                                </div>
-                              );
-                            }
-                          })()}
-
-                          <div className="service-urls push-up">
-                            {(() => {
-                              if (state.pipelineJson?.services) {
-                                let serviceUrlsBlocks = [];
-                                for (let [name, service] of Object.entries(
-                                  state.pipelineJson.services
-                                )) {
-                                  let urlElements = [];
-
-                                  let urls = _get_service_urls(service);
-
-                                  for (let url of urls) {
-                                    urlElements.push(
-                                      <li key={url}>
-                                        <a target="_blank" href={url}>
-                                          {url}
-                                        </a>
-                                      </li>
-                                    );
-                                  }
-
-                                  serviceUrlsBlocks.push(
-                                    <div key={service.name}>
-                                      <b>{service.name}</b>
-                                      <ul>{urlElements}</ul>
-                                    </div>
-                                  );
-                                }
-
-                                return serviceUrlsBlocks;
-                              }
-                            })()}
-                          </div>
-
-                          {state.servicesChanged && (
-                            <div className="warning push-up">
-                              <i className="material-icons">warning</i>
-                              Note: changes to services require a session
-                              restart.
-                            </div>
-                          )}
-                        </div>
-                        <div className="clear"></div>
-                      </div>
-
-                      <div className="columns">
-                        <div className="column">
-                          <h3>Data passing</h3>
-                        </div>
-                        <div className="column">
-                          {props.queryArgs.read_only !== "true" && (
-                            <p className="push-up">
-                              <i>
-                                For these changes to take effect you have to
-                                restart the memory-server (see button below).
-                              </i>
-                            </p>
-                          )}
-
-                          <MDCCheckboxReact
-                            value={state.pipelineJson?.settings?.auto_eviction}
-                            onChange={onChangeEviction.bind(this)}
-                            label="Automatic memory eviction"
-                            disabled={props.queryArgs.read_only === "true"}
-                            classNames={["push-down", "push-up"]}
-                          />
-
-                          {props.queryArgs.read_only !== "true" && (
-                            <p className="push-down">
-                              Change the size of the memory server for data
-                              passing. For units use KB, MB, or GB, e.g.{" "}
-                              <span className="code">1GB</span>.{" "}
-                            </p>
-                          )}
-
-                          <div>
+                {
+                  0: (
+                    <div className="pipeline-settings">
+                      <form
+                        onSubmit={(e) => {
+                          e.preventDefault();
+                        }}
+                      >
+                        <div className="columns">
+                          <div className="column">
+                            <h3>Name</h3>
+                          </div>
+                          <div className="column">
                             <MDCTextFieldReact
                               ref={
-                                refManager.nrefs // @ts-ignore
-                                  .pipelineSettingDataPassingMemorySizeTextField
+                                // @ts-ignore
+                                refManager.nrefs.pipelineNameTextField
                               }
-                              value={state.dataPassingMemorySize}
-                              onChange={onChangeDataPassingMemorySize.bind(
+                              value={state.pipelineJson?.name}
+                              onChange={onChangeName.bind(this)}
+                              label="Pipeline name"
+                              disabled={props.queryArgs.read_only === "true"}
+                              classNames={["push-down"]}
+                            />
+                          </div>
+                          <div className="clear"></div>
+                        </div>
+
+                        <div className="columns">
+                          <div className="column">
+                            <h3>Path</h3>
+                          </div>
+                          <div className="column">
+                            {state.pipeline_path && (
+                              <p className="push-down">
+                                <span className="code">
+                                  {state.pipeline_path}
+                                </span>
+                              </p>
+                            )}
+                          </div>
+                          <div className="clear"></div>
+                        </div>
+
+                        <div className="columns">
+                          <div className="column">
+                            <h3>Pipeline parameters</h3>
+                          </div>
+                          <div className="column">
+                            <CodeMirror
+                              value={state.inputParameters}
+                              options={{
+                                mode: "application/json",
+                                theme: "jupyter",
+                                lineNumbers: true,
+                                readOnly: props.queryArgs.read_only === "true",
+                              }}
+                              onBeforeChange={onChangePipelineParameters.bind(
                                 this
                               )}
-                              label="Data passing memory size"
-                              disabled={props.queryArgs.read_only === "true"}
                             />
-                          </div>
-                          {(() => {
-                            if (
-                              !isValidMemorySize(state.dataPassingMemorySize)
-                            ) {
-                              return (
-                                <div className="warning push-up">
-                                  <i className="material-icons">warning</i> Not
-                                  a valid memory size.
-                                </div>
-                              );
-                            }
-                          })()}
-                        </div>
-                        <div className="clear"></div>
-                      </div>
-                    </form>
-
-                    {props.queryArgs.read_only !== "true" && (
-                      <div className="columns">
-                        <div className="column">
-                          <h3>Actions</h3>
-                        </div>
-                        <div className="column">
-                          <p className="push-down">
-                            Restarting the memory-server also clears the memory
-                            to allow additional data to be passed between
-                            pipeline steps.
-                          </p>
-                          <div className="push-down">
                             {(() => {
-                              if (state.restartingMemoryServer) {
+                              try {
+                                JSON.parse(state.inputParameters);
+                              } catch {
                                 return (
-                                  <p className="push-p push-down">
-                                    Restarting in progress...
-                                  </p>
+                                  <div className="warning push-up push-down">
+                                    <i className="material-icons">warning</i>{" "}
+                                    Your input is not valid JSON.
+                                  </div>
                                 );
                               }
                             })()}
-
-                            <MDCButtonReact
-                              disabled={state.restartingMemoryServer}
-                              label="Restart memory-server"
-                              icon="memory"
-                              classNames={["mdc-button--raised push-down"]}
-                              onClick={restartMemoryServer.bind(this)}
+                          </div>
+                          <div className="clear"></div>
+                        </div>
+
+                        <div className="columns">
+                          <div className="column">
+                            <h3>Services</h3>
+                          </div>
+                          <div className="column">
+                            <CodeMirror
+                              value={state.inputServices}
+                              options={{
+                                mode: "application/json",
+                                theme: "jupyter",
+                                lineNumbers: true,
+                                readOnly: props.queryArgs.read_only === "true",
+                              }}
+                              onBeforeChange={onChangePipelineServices.bind(
+                                this
+                              )}
                             />
-                          </div>
+                            {(() => {
+                              let message;
+                              let parsedServices;
+
+                              try {
+                                parsedServices = JSON.parse(
+                                  state.inputServices
+                                );
+
+                                for (let [name, service] of Object.entries(
+                                  parsedServices
+                                )) {
+                                  // NOTE: this is enforced at the API level as
+                                  // well, needs to be kept in sync.
+                                  let nameReg = /^[0-9a-zA-Z\-]{1,36}$/;
+                                  if (
+                                    !service.name ||
+                                    !nameReg.test(service.name)
+                                  ) {
+                                    message =
+                                      "Invalid service name. Valid names satisfy: " +
+                                      nameReg.toString();
+                                    break;
+                                  }
+
+                                  if (service.image === undefined) {
+                                    message = "Missing required field: image";
+                                    break;
+                                  }
+                                }
+                              } catch {
+                                if (message === undefined) {
+                                  message = "Your input is not valid JSON.";
+                                }
+                              }
+
+                              if (message != undefined) {
+                                return (
+                                  <div className="warning push-up push-down">
+                                    <i className="material-icons">warning</i>{" "}
+                                    {message}
+                                  </div>
+                                );
+                              }
+                            })()}
+
+                            <div className="service-urls push-up">
+                              {(() => {
+                                if (state.pipelineJson?.services) {
+                                  let serviceUrlsBlocks = [];
+                                  for (let [name, service] of Object.entries(
+                                    state.pipelineJson.services
+                                  )) {
+                                    let urlElements = [];
+
+                                    let urls = _get_service_urls(service);
+
+                                    for (let url of urls) {
+                                      urlElements.push(
+                                        <li key={url}>
+                                          <a target="_blank" href={url}>
+                                            {url}
+                                          </a>
+                                        </li>
+                                      );
+                                    }
+
+                                    serviceUrlsBlocks.push(
+                                      <div key={service.name}>
+                                        <b>{service.name}</b>
+                                        <ul>{urlElements}</ul>
+                                      </div>
+                                    );
+                                  }
+
+                                  return serviceUrlsBlocks;
+                                }
+                              })()}
+                            </div>
+
+                            {state.servicesChanged && (
+                              <div className="warning push-up">
+                                <i className="material-icons">warning</i>
+                                Note: changes to services require a session
+                                restart.
+                              </div>
+                            )}
+                          </div>
+                          <div className="clear"></div>
                         </div>
-                        <div className="clear"></div>
-                      </div>
-                    )}
-                  </div>
-                ),
-                1: (
-                  <div>
-                    {(() => {
-                      if (props.queryArgs.read_only === "true") {
-                        return (
-                          <>
-                            <EnvVarList
-                              value={state.envVariables}
-                              readOnly={true}
+
+                        <div className="columns">
+                          <div className="column">
+                            <h3>Data passing</h3>
+                          </div>
+                          <div className="column">
+                            {props.queryArgs.read_only !== "true" && (
+                              <p className="push-up">
+                                <i>
+                                  For these changes to take effect you have to
+                                  restart the memory-server (see button below).
+                                </i>
+                              </p>
+                            )}
+
+                            <MDCCheckboxReact
+                              value={
+                                state.pipelineJson?.settings?.auto_eviction
+                              }
+                              onChange={onChangeEviction.bind(this)}
+                              label="Automatic memory eviction"
+                              disabled={props.queryArgs.read_only === "true"}
+                              classNames={["push-down", "push-up"]}
                             />
-                          </>
-                        );
-                      } else {
-                        return (
-                          <>
-                            <h3 className="push-down">
-                              Project environment variables
-                            </h3>
-                            <EnvVarList
-                              value={state.projectEnvVariables}
-                              readOnly={true}
-                            />
-
-                            <h3 className="push-down">
-                              Pipeline environment variables
-                            </h3>
+
+                            {props.queryArgs.read_only !== "true" && (
+                              <p className="push-down">
+                                Change the size of the memory server for data
+                                passing. For units use KB, MB, or GB, e.g.{" "}
+                                <span className="code">1GB</span>.{" "}
+                              </p>
+                            )}
+
+                            <div>
+                              <MDCTextFieldReact
+                                ref={
+                                  refManager.nrefs // @ts-ignore
+                                    .pipelineSettingDataPassingMemorySizeTextField
+                                }
+                                value={state.dataPassingMemorySize}
+                                onChange={onChangeDataPassingMemorySize.bind(
+                                  this
+                                )}
+                                label="Data passing memory size"
+                                disabled={props.queryArgs.read_only === "true"}
+                              />
+                            </div>
+                            {(() => {
+                              if (
+                                !isValidMemorySize(state.dataPassingMemorySize)
+                              ) {
+                                return (
+                                  <div className="warning push-up">
+                                    <i className="material-icons">warning</i>{" "}
+                                    Not a valid memory size.
+                                  </div>
+                                );
+                              }
+                            })()}
+                          </div>
+                          <div className="clear"></div>
+                        </div>
+                      </form>
+
+                      {props.queryArgs.read_only !== "true" && (
+                        <div className="columns">
+                          <div className="column">
+                            <h3>Actions</h3>
+                          </div>
+                          <div className="column">
                             <p className="push-down">
-                              Pipeline environment variables take precedence
-                              over project environment variables.
+                              Restarting the memory-server also clears the
+                              memory to allow additional data to be passed
+                              between pipeline steps.
                             </p>
-                            <EnvVarList
-                              value={state.envVariables}
-                              onAdd={addEnvVariablePair.bind(this)}
-                              onChange={(e, idx, type) =>
-                                onEnvVariablesChange(e, idx, type)
-                              }
-                              onDelete={(idx) => onEnvVariablesDeletion(idx)}
-                            />
-                            <p>
-                              <i>
-                                Note: restarting the session is required to
-                                update environment variables in Jupyter kernels.
-                              </i>
-                            </p>
-                          </>
-                        );
-                      }
-                    })()}
-                  </div>
-                ),
-                2: (
-                  <Box css={{ "> * + *": { marginTop: "$4" } }}>
-                    <MDCDataTableReact
-                      headers={["Scope", "Service"]}
-                      rows={[["TensorBoard", "Interactive, Non-interactive"]]}
-                      detailRows={["row 1 detail"].map((row) => (
-                        <Box as="form" css={{ padding: "$4" }}>
-                          <Box as="fieldset" css={{ border: 0 }}>
-                            <Box
-                              as="legend"
-                              css={{ include: "screenReaderOnly" }}
-                            >
-                              Configure Service
+                            <div className="push-down">
+                              {(() => {
+                                if (state.restartingMemoryServer) {
+                                  return (
+                                    <p className="push-p push-down">
+                                      Restarting in progress...
+                                    </p>
+                                  );
+                                }
+                              })()}
+
+                              <MDCButtonReact
+                                disabled={state.restartingMemoryServer}
+                                label="Restart memory-server"
+                                icon="memory"
+                                classNames={["mdc-button--raised push-down"]}
+                                onClick={restartMemoryServer.bind(this)}
+                              />
+                            </div>
+                          </div>
+                          <div className="clear"></div>
+                        </div>
+                      )}
+                    </div>
+                  ),
+                  1: (
+                    <div>
+                      {(() => {
+                        if (props.queryArgs.read_only === "true") {
+                          return (
+                            <>
+                              <EnvVarList
+                                value={state.envVariables}
+                                readOnly={true}
+                              />
+                            </>
+                          );
+                        } else {
+                          return (
+                            <>
+                              <h3 className="push-down">
+                                Project environment variables
+                              </h3>
+                              <EnvVarList
+                                value={state.projectEnvVariables}
+                                readOnly={true}
+                              />
+
+                              <h3 className="push-down">
+                                Pipeline environment variables
+                              </h3>
+                              <p className="push-down">
+                                Pipeline environment variables take precedence
+                                over project environment variables.
+                              </p>
+                              <EnvVarList
+                                value={state.envVariables}
+                                onAdd={addEnvVariablePair.bind(this)}
+                                onChange={(e, idx, type) =>
+                                  onEnvVariablesChange(e, idx, type)
+                                }
+                                onDelete={(idx) => onEnvVariablesDeletion(idx)}
+                              />
+                              <p>
+                                <i>
+                                  Note: restarting the session is required to
+                                  update environment variables in Jupyter
+                                  kernels.
+                                </i>
+                              </p>
+                            </>
+                          );
+                        }
+                      })()}
+                    </div>
+                  ),
+                  2: (
+                    <Box css={{ "> * + *": { marginTop: "$4" } }}>
+                      <MDCDataTableReact
+                        headers={["Scope", "Service"]}
+                        rows={[["TensorBoard", "Interactive, Non-interactive"]]}
+                        detailRows={["row 1 detail"].map((row) => (
+                          <Box as="form" css={{ padding: "$4" }}>
+                            <Box as="fieldset" css={{ border: 0 }}>
+                              <Box
+                                as="legend"
+                                css={{ include: "screenReaderOnly" }}
+                              >
+                                Configure Service
+                              </Box>
+                              {row}
                             </Box>
-                            {row}
                           </Box>
-                        </Box>
-                      ))}
-                    />
-                    <MDCButtonReact
-                      icon="add"
-                      classNames={["mdc-button--raised", "themed-primary"]}
-                      label="Add Service"
-                      onClick={() => console.log("add service")}
-                    />
-                  </Box>
-                ),
-              }[state.selectedTabIndex]
-            }
-          </div>
-
-          <div className="top-buttons">
-            <MDCButtonReact
-              classNames={["close-button"]}
-              icon="close"
-              onClick={closeSettings.bind(this)}
-            />
-          </div>
-          {props.queryArgs.read_only !== "true" && (
-            <div className="bottom-buttons observe-overflow">
+                        ))}
+                      />
+                      <MDCButtonReact
+                        icon="add"
+                        classNames={["mdc-button--raised", "themed-primary"]}
+                        label="Add Service"
+                        onClick={() => console.log("add service")}
+                      />
+                    </Box>
+                  ),
+                }[state.selectedTabIndex]
+              }
+            </div>
+
+            <div className="top-buttons">
               <MDCButtonReact
-                label={state.unsavedChanges ? "SAVE*" : "SAVE"}
-                classNames={["mdc-button--raised", "themed-secondary"]}
-                onClick={saveGeneralForm.bind(this)}
-                icon="save"
+                classNames={["close-button"]}
+                icon="close"
+                onClick={closeSettings.bind(this)}
               />
             </div>
-          )}
-        </div>
-<<<<<<< HEAD
-      ) : (
-        <MDCLinearProgressReact />
-      )}
-    </div>
+            {props.queryArgs.read_only !== "true" && (
+              <div className="bottom-buttons observe-overflow">
+                <MDCButtonReact
+                  label={state.unsavedChanges ? "SAVE*" : "SAVE"}
+                  classNames={["mdc-button--raised", "themed-secondary"]}
+                  onClick={saveGeneralForm.bind(this)}
+                  icon="save"
+                />
+              </div>
+            )}
+          </div>
+        ) : (
+          <MDCLinearProgressReact />
+        )}
+      </div>
+    </OrchestSessionsConsumer>
   );
 };
-=======
-      );
-    } else {
-      rootView = <MDCLinearProgressReact />;
-    }
-
-    return (
-      <OrchestSessionsConsumer>
-        <div className="view-page pipeline-settings-view">{rootView}</div>
-      </OrchestSessionsConsumer>
-    );
-  }
-}
->>>>>>> 57e72437
 
 export default PipelineSettingsView;