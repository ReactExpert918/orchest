<<<<<<< HEAD
from datetime import datetime
=======
import logging
>>>>>>> 16f81e36
import uuid
from datetime import datetime

from celery.contrib.abortable import AbortableAsyncResult
from docker import errors
from flask import abort, current_app, request
from flask_restplus import Namespace, Resource

import app.models as models
from app import schema
from app.celery_app import make_celery
from app.connections import db
from app.core.pipelines import construct_pipeline
from app.utils import lock_environment_images_for_run, register_schema, update_status_db

api = Namespace("experiments", description="Managing experiments")
api = register_schema(api)


@api.route("/")
class ExperimentList(Resource):
    @api.doc("get_experiments")
    @api.marshal_with(schema.experiments)
    def get(self):
        """Fetches all experiments.

        The experiments are either in queue, running or already
        completed.

        """
        experiments = models.Experiment.query.all()
        return {"experiments": [exp.__dict__ for exp in experiments]}, 200

    @api.doc("start_experiment")
    @api.expect(schema.experiment_spec)
    @api.marshal_with(schema.experiment, code=201, description="Queued experiment")
    def post(self):
        """Queues a new experiment."""
        # TODO: possibly use marshal() on the post_data
        # https://flask-restplus.readthedocs.io/en/stable/api.html#flask_restplus.marshal
        #       to make sure the default values etc. are filled in.
        post_data = request.get_json()

        # TODO: maybe we can expect a datetime (in the schema) so we
        #       do not have to parse it here.
        #       https://flask-restplus.readthedocs.io/en/stable/api.html#flask_restplus.fields.DateTime
        scheduled_start = post_data["scheduled_start"]
        scheduled_start = datetime.fromisoformat(scheduled_start)

        experiment = {
            "experiment_uuid": post_data["experiment_uuid"],
            "project_uuid": post_data["project_uuid"],
            "pipeline_uuid": post_data["pipeline_uuid"],
            "scheduled_start": scheduled_start,
            "total_number_of_pipeline_runs": len(post_data["pipeline_definitions"]),
        }
        db.session.add(models.Experiment(**experiment))
        db.session.commit()

        pipeline_runs = []
        pipeline_run_spec = post_data["pipeline_run_spec"]
        env_uuid_docker_id_mappings = None
        # this way we write the entire exp to db, but avoid
        # launching any run (celery task) if we detected a problem
        experiment_creation_error_messages = []
        tasks_to_launch = []

        # TODO: This can be made more efficient, since the pipeline
        #       is the same for all pipeline runs. The only
        #       difference is the parameters. So all the jobs could
        #       be created in batch.
        for pipeline_definition, id_ in zip(
            post_data["pipeline_definitions"], post_data["pipeline_run_ids"]
        ):
            pipeline_run_spec["pipeline_definition"] = pipeline_definition
            pipeline = construct_pipeline(**post_data["pipeline_run_spec"])

            # specify the task_id beforehand to avoid race conditions
            # between the task and its presence in the db
            task_id = str(uuid.uuid4())

            non_interactive_run = {
                "experiment_uuid": post_data["experiment_uuid"],
                "run_uuid": task_id,
                "pipeline_run_id": id_,
                "pipeline_uuid": pipeline.properties["uuid"],
                "project_uuid": post_data["project_uuid"],
                "status": "PENDING",
            }
            db.session.add(models.NonInteractivePipelineRun(**non_interactive_run))
            # need to flush because otherwise the bulk insertion of
            # pipeline steps will lead to foreign key errors
            # https://docs.sqlalchemy.org/en/13/orm/persistence_techniques.html#bulk-operations-caveats
            db.session.flush()

            # TODO: this code is also in `namespace_runs`. Could
            #       potentially be put in a function for modularity.
            # Set an initial value for the status of the pipeline
            # steps that will be run.
            step_uuids = [s.properties["uuid"] for s in pipeline.steps]
            pipeline_steps = []
            for step_uuid in step_uuids:
                pipeline_steps.append(
                    models.PipelineRunStep(
                        **{
                            "run_uuid": task_id,
                            "step_uuid": step_uuid,
                            "status": "PENDING",
                        }
                    )
                )
            db.session.bulk_save_objects(pipeline_steps)
            db.session.commit()

            non_interactive_run["pipeline_steps"] = pipeline_steps
            pipeline_runs.append(non_interactive_run)

            # get docker ids of images to use and make it so that the
            # images will not be deleted in case they become
            # outdated by an environment rebuild
            # compute it only once because this way we are guaranteed
            # that the mappings will be the same for all runs, having
            # a new environment build terminate while submitting the
            # different runs won't affect the experiment
            if env_uuid_docker_id_mappings is None:
                try:
                    env_uuid_docker_id_mappings = lock_environment_images_for_run(
                        task_id,
                        post_data["project_uuid"],
                        pipeline.get_environments(),
                    )
                except errors.ImageNotFound as e:
                    experiment_creation_error_messages.append(
                        f"Pipeline was referencing environments for "
                        f"which an image does not exist, {e}"
                    )
            else:
                image_mappings = [
                    models.PipelineRunImageMapping(
                        **{
                            "run_uuid": task_id,
                            "orchest_environment_uuid": env_uuid,
                            "docker_img_id": docker_id,
                        }
                    )
                    for env_uuid, docker_id in env_uuid_docker_id_mappings.items()
                ]
                db.session.bulk_save_objects(image_mappings)
                db.session.commit()

            if len(experiment_creation_error_messages) == 0:
                # prepare the args for the task
                run_config = pipeline_run_spec["run_config"]
                run_config["env_uuid_docker_id_mappings"] = env_uuid_docker_id_mappings
                celery_job_kwargs = {
                    "experiment_uuid": post_data["experiment_uuid"],
                    "project_uuid": post_data["project_uuid"],
                    "pipeline_definition": pipeline.to_dict(),
                    "run_config": run_config,
                }

                # Due to circular imports we use the task name instead of
                # importing the function directly.
                tasks_to_launch.append(
                    {
                        "name": "app.core.tasks.start_non_interactive_pipeline_run",
                        "eta": scheduled_start,
                        "kwargs": celery_job_kwargs,
                        "task_id": task_id,
                    }
                )

        experiment["pipeline_runs"] = pipeline_runs

        if len(experiment_creation_error_messages) == 0:
            # Create Celery object with the Flask context
            celery = make_celery(current_app)
            for task in tasks_to_launch:
                res = celery.send_task(**task)
                # NOTE: this is only if a backend is configured.  The task does
                # not return anything. Therefore we can forget its result and
                # make sure that the Celery backend releases recourses (for
                # storing and transmitting results) associated to the task.
                # Uncomment the line below if applicable.
                res.forget()

            return experiment, 201
        else:
            current_app.logger.error("\n".join(experiment_creation_error_messages))

            # simple way to update both in memory objects
            # and the db while avoiding multiple update statements
            # (1 for each object)
            for pipeline_run in experiment["pipeline_runs"]:
                pipeline_run.status = "SUCCESS"
                for step in pipeline_run["pipeline_steps"]:
                    step.status = "FAILURE"

                models.PipelineRunStep.query.filter_by(
                    run_uuid=pipeline_run["run_uuid"]
                ).update({"status": "FAILURE"})

            models.NonInteractivePipelineRun.query.filter_by(
                experiment_uuid=post_data["experiment_uuid"]
            ).update({"status": "SUCCESS"})
            db.session.commit()

            return {
                "message": "Failed to create experiment because not all referenced environments are available."
            }, 500


@api.route("/<string:experiment_uuid>")
@api.param("experiment_uuid", "UUID of experiment")
@api.response(404, "Experiment not found")
class Experiment(Resource):
    @api.doc("get_experiment")
    @api.marshal_with(schema.experiment, code=200)
    def get(self, experiment_uuid):
        """Fetches an experiment given its UUID."""
        experiment = models.Experiment.query.get_or_404(
            experiment_uuid,
            description="Experiment not found",
        )
        return experiment.__dict__

    # TODO: We should also make it possible to stop a particular pipeline
    #       run of an experiment. It should state "cancel" the execution
    #       of a pipeline run, since we do not do termination of running
    #       tasks.
    @api.doc("delete_experiment")
    @api.response(200, "Experiment terminated")
    def delete(self, experiment_uuid):
        """Stops an experiment given its UUID.

        However, it will not delete any corresponding database entries,
        it will update the status of corresponding objects to "REVOKED".
        """
        if stop_experiment(experiment_uuid):
            return {"message": "Experiment termination was successful"}, 200
        else:
            return (
                {
                    "message": "Experiment does not \
            exist or is already completed"
                },
                404,
            )


@api.route(
    "/<string:experiment_uuid>/<string:run_uuid>",
    doc={
        "description": (
            "Set and get execution status of pipeline runs " "in an experiment."
        )
    },
)
@api.param("experiment_uuid", "UUID of Experiment")
@api.param("run_uuid", "UUID of Run")
@api.response(404, "Pipeline run not found")
class PipelineRun(Resource):
    @api.doc("get_pipeline_run")
    @api.marshal_with(schema.non_interactive_run, code=200)
    def get(self, experiment_uuid, run_uuid):
        """Fetch a pipeline run of an experiment given their ids."""
        non_interactive_run = models.NonInteractivePipelineRun.query.filter_by(
            run_uuid=run_uuid,
        ).one_or_none()
        if non_interactive_run is None:
            abort(404, "Given experiment has no run with given run_uuid")
        return non_interactive_run.__dict__

    @api.doc("set_pipeline_run_status")
    @api.expect(schema.status_update)
    def put(self, experiment_uuid, run_uuid):
        """Set the status of a pipeline run."""
        status_update = request.get_json()

        # The pipeline run has reached a final state, thus we can update
        # the experiment "completed_pipeline_runs" attribute.
        if status_update["status"] in ["SUCCESS", "FAILURE"]:
            experiment = models.Experiment.query.get_or_404(
                experiment_uuid,
                description="Experiment not found",
            )
            experiment.completed_pipeline_runs += 1
            db.session.commit()

        filter_by = {
            "experiment_uuid": experiment_uuid,
            "run_uuid": run_uuid,
        }
        update_status_db(
            status_update, model=models.NonInteractivePipelineRun, filter_by=filter_by
        )

        return {"message": "Status was updated successfully"}, 200


@api.route(
    "/<string:experiment_uuid>/<string:run_uuid>/<string:step_uuid>",
    doc={
        "description": (
            "Set and get execution status of individual steps of "
            "pipeline runs in an experiment."
        )
    },
)
@api.param("experiment_uuid", "UUID of Experiment")
@api.param("run_uuid", "UUID of Run")
@api.param("step_uuid", "UUID of Step")
@api.response(404, "Pipeline step not found")
class PipelineStepStatus(Resource):
    @api.doc("get_pipeline_run_pipeline_step")
    @api.marshal_with(schema.non_interactive_run, code=200)
    def get(self, experiment_uuid, run_uuid, step_uuid):
        """Fetch a pipeline step of a run of an experiment given uuids."""
        step = models.PipelineRunStep.query.get_or_404(
            ident=(run_uuid, step_uuid),
            description="Combination of given experiment, run and step not found",
        )
        return step.__dict__

    @api.doc("set_pipeline_run_pipeline_step_status")
    @api.expect(schema.status_update)
    def put(self, experiment_uuid, run_uuid, step_uuid):
        """Set the status of a pipeline step of a pipeline run."""
        status_update = request.get_json()

        filter_by = {
            "run_uuid": run_uuid,
            "step_uuid": step_uuid,
        }
        update_status_db(
            status_update,
            model=models.PipelineRunStep,
            filter_by=filter_by,
        )

        return {"message": "Status was updated successfully"}, 200


@api.route("/cleanup/<string:experiment_uuid>")
@api.param("experiment_uuid", "UUID of experiment")
@api.response(404, "Experiment not found")
class ExperimentDeletion(Resource):
    @api.doc("delete_experiment")
    @api.response(200, "Experiment deleted")
    def delete(self, experiment_uuid):
        """Delete an experiment.

        The experiment is stopped if its running, related entities
        are then removed from the db.
        """
        if delete_experiment(experiment_uuid):
            return {"message": "Experiment deletion was successful"}, 200
        else:
            return {"message": "Experiment does not exist"}, 404


def stop_experiment(experiment_uuid) -> bool:
    """Stop an experiment.

    Args:
        experiment_uuid:

    Returns:
        True if the experiment exists and was stopped, false
        if it did not exist or if it was already completed.
    """
    experiment = models.Experiment.query.filter_by(
        experiment_uuid=experiment_uuid
    ).one_or_none()
    if experiment is None:
        return False

    run_uuids = [
        run.run_uuid
        for run in experiment.pipeline_runs
        if run.status in ["PENDING", "STARTED"]
    ]
    if len(run_uuids) == 0:
        return False

    # Aborts and revokes all pipeline runs and waits for a
    # reply for 1.0s.
    celery = make_celery(current_app)
    celery.control.revoke(run_uuids, timeout=1.0)

    # TODO: possibly set status of steps and Run to "ABORTED"
    #  note that a race condition would be present since the task
    # will try to set the status as well
    for run_uuid in run_uuids:
        res = AbortableAsyncResult(run_uuid, app=celery)
        # it is responsibility of the task to terminate by reading \
        # it's aborted status
        res.abort()

        # Update the status of the run and step entries to "REVOKED".
        models.NonInteractivePipelineRun.query.filter_by(run_uuid=run_uuid).update(
            {"status": "REVOKED"}
        )

        models.PipelineRunStep.query.filter_by(run_uuid=run_uuid).update(
            {"status": "REVOKED"}
        )

    db.session.commit()
    return True


def delete_experiment(experiment_uuid) -> bool:
    """Delete an experiment.

    If running, the experiment is aborted. All data related
    to the experiment is removed.

    Args:
        experiment_uuid:

    Returns:
        True if the experiment existed and was removed, false
        otherwise.
    """
    experiment = models.Experiment.query.filter_by(
        experiment_uuid=experiment_uuid
    ).one_or_none()
    if experiment is None:
        return False

    stop_experiment(experiment_uuid)
    # non interactive runs -> non interactive run image mapping
    # non interactive runs step
    db.session.delete(experiment)
    db.session.commit()
    return True<|MERGE_RESOLUTION|>--- conflicted
+++ resolved
@@ -1,8 +1,4 @@
-<<<<<<< HEAD
-from datetime import datetime
-=======
 import logging
->>>>>>> 16f81e36
 import uuid
 from datetime import datetime
 
