--- conflicted
+++ resolved
@@ -242,15 +242,9 @@
 
         session_obj = InteractiveSession.from_container_IDs(
             docker_client,
-<<<<<<< HEAD
             container_IDs=container_ids,
-            network="orchest",
+            network=_config.DOCKER_NETWORK,
             notebook_server_info=notebook_server_info,
-=======
-            container_IDs=session.container_ids,
-            network=_config.DOCKER_NETWORK,
-            notebook_server_info=session.notebook_server_info,
->>>>>>> d26cc10d
         )
 
         # TODO: error handling?
