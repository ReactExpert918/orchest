import time
from typing import Any, Dict

from flask import request
from flask.globals import current_app
from flask_restx import Namespace, Resource, marshal
from sqlalchemy import desc

import app.models as models
from _orchest.internals import config as _config
from _orchest.internals.two_phase_executor import TwoPhaseExecutor, TwoPhaseFunction
from app import schema
from app.apis.namespace_runs import AbortPipelineRun
from app.connections import db, docker_client
from app.core.sessions import InteractiveSession
from app.errors import JupyterBuildInProgressException
from app.utils import is_service_name_valid, register_schema

api = Namespace("sessions", description="Manage interactive sessions")
api = register_schema(api)


@api.route("/")
class SessionList(Resource):
    @api.doc("fetch_sessions")
    @api.marshal_with(schema.sessions)
    def get(self):
        """Fetches all sessions."""
        query = models.InteractiveSession.query

        # TODO: why is this used instead of the Session.get() ?
        # Ability to query a specific session given its `pipeline_uuid`
        # through the URL (using `request.args`).
        if "pipeline_uuid" in request.args and "project_uuid" in request.args:
            query = query.filter_by(
                pipeline_uuid=request.args.get("pipeline_uuid")
            ).filter_by(project_uuid=request.args.get("project_uuid"))
        elif "project_uuid" in request.args:
            query = query.filter_by(project_uuid=request.args.get("project_uuid"))

        sessions = query.all()

        return {"sessions": [session.as_dict() for session in sessions]}, 200

    @api.doc("launch_session")
    @api.expect(schema.session_config)
    def post(self):
        """Launches an interactive session."""
        session_config = request.get_json()

        isess = models.InteractiveSession.query.filter_by(
            project_uuid=session_config["project_uuid"],
            pipeline_uuid=session_config["pipeline_uuid"],
        ).one_or_none()
        if isess is not None:
            return {"message": "Session already exists."}, 409

        valid_service_names = all(
            [
                is_service_name_valid(service)
                for service in session_config.get("services", {})
            ]
        )
        if not valid_service_names:
            msg = "The pipeline definition contains invalid service names."
            return {"message": msg}, 400

        try:
            with TwoPhaseExecutor(db.session) as tpe:
                CreateInteractiveSession(tpe).transaction(session_config)
        except JupyterBuildInProgressException:
            return {"message": "JupyterBuildInProgress"}, 423
        except Exception as e:
            current_app.logger.error(e)
            return {"message": str(e)}, 500

        isess = models.InteractiveSession.query.filter_by(
            project_uuid=session_config["project_uuid"],
            pipeline_uuid=session_config["pipeline_uuid"],
        ).one_or_none()

        # Can't rely on the 2PE raising an exception because the
        # collateral effect is invoking a background job, if that fails,
        # it will clean up the session.
        if isess is None:
            return {"message": "Could not start session."}, 500

        return marshal(isess.as_dict(), schema.session), 201


@api.route("/<string:project_uuid>/<string:pipeline_uuid>")
@api.param("project_uuid", "UUID of project")
@api.param("pipeline_uuid", "UUID of pipeline")
@api.response(404, "Session not found")
class Session(Resource):
    """Manages interactive sessions.

    There can only be 1 interactive session per pipeline. Interactive
    sessions are uniquely identified by the pipeline's UUID.
    """

    @api.doc("get_session")
    @api.marshal_with(schema.session)
    def get(self, project_uuid, pipeline_uuid):
        """Fetch a session given the pipeline UUID."""
        session = models.InteractiveSession.query.get_or_404(
            ident=(project_uuid, pipeline_uuid), description="Session not found."
        )
        return session.as_dict()

    @api.doc("shutdown_session")
    @api.response(200, "Session stopped")
    @api.response(404, "Session not found")
    def delete(self, project_uuid, pipeline_uuid):
        """Shutdowns session."""

        try:
            with TwoPhaseExecutor(db.session) as tpe:
                could_shutdown = StopInteractiveSession(tpe).transaction(
                    project_uuid, pipeline_uuid
                )
        except Exception as e:
            return {"message": str(e)}, 500

        if could_shutdown:
            return {"message": "Session shutdown was successful."}, 200
        else:
            return {"message": "Session not found."}, 404

    @api.doc("restart_memory_server_of_session")
    @api.response(200, "Session resource memory-server restarted")
    @api.response(404, "Session not found")
    def put(self, project_uuid, pipeline_uuid):
        """Restarts the memory-server of the session."""

        try:
            with TwoPhaseExecutor(db.session) as tpe:
                could_restart = RestartMemoryServer(tpe).transaction(
                    project_uuid, pipeline_uuid
                )
        except Exception as e:
            return {"message": str(e)}, 500

        if not could_restart:
            return {"message": "SessionNotRunning"}, 500

        return {"message": "Session restart was successful."}, 200


class CreateInteractiveSession(TwoPhaseFunction):
    def _transaction(self, session_config: Dict[str, Any]):
        # Gate check to see if there is a Jupyter lab build active
        latest_jupyter_build = models.JupyterBuild.query.order_by(
            desc(models.JupyterBuild.requested_time)
        ).first()

        if latest_jupyter_build is not None and latest_jupyter_build.status in [
            "PENDING",
            "STARTED",
        ]:
            raise JupyterBuildInProgressException()

        interactive_session = {
            "project_uuid": session_config["project_uuid"],
            "pipeline_uuid": session_config["pipeline_uuid"],
            "status": "LAUNCHING",
            # NOTE: the definition of a service is currently
            # persisted to disk and considered to be versioned,
            # meaning that nothing in there is considered to be
            # secret. If this changes, this dictionary needs to
            # have secrets removed.
            "user_services": session_config.get("services", {}),
        }
        db.session.add(models.InteractiveSession(**interactive_session))

        self.collateral_kwargs["session_config"] = session_config

    @classmethod
    def _background_session_start(cls, app, session_config: Dict[str, Any]):

        with app.app_context():
            try:
                project_uuid = session_config["project_uuid"]
                pipeline_uuid = session_config["pipeline_uuid"]
                session = InteractiveSession(
                    docker_client, network=_config.DOCKER_NETWORK
                )
                session.launch(
                    session_config,
                )

                # Update the database entry with information to connect
                # to the launched resources.
                IP = session.get_containers_IP()
<<<<<<< HEAD
=======
                status = {
                    "status": "RUNNING",
                    "container_ids": session.get_container_IDs(),
                    "jupyter_server_ip": IP.jupyter_server,
                    "notebook_server_info": session.notebook_server_info,
                }
>>>>>>> a714a058

                # with for update to avoid overwriting the state of a
                # STOPPING instance.
                session_entry = (
                    models.InteractiveSession.query.with_for_update()
                    .populate_existing()
                    .filter_by(project_uuid=project_uuid, pipeline_uuid=pipeline_uuid)
                    .one_or_none()
                )
                if session_entry is None:
                    return

                session_entry.container_ids = session.get_container_IDs()
                session_entry.jupyter_server_ip = IP.jupyter_server
                session_entry.notebook_server_info = session.notebook_server_info

                # Do not overwrite the STOPPING status if the session is
                # stopping.
                if session_entry.status == "LAUNCHING":
                    session_entry.status = "RUNNING"

                db.session.commit()
            except Exception as e:
                current_app.logger.error(e)

                # Error handling. If it does not succeed then the
                # initial entry has to be removed from the database as
                # otherwise no session can be started in the future due
                # to the uniqueness constraint.
                models.InteractiveSession.query.filter_by(
                    project_uuid=project_uuid, pipeline_uuid=pipeline_uuid
                ).delete()
                db.session.commit()

    def _collateral(
        self,
        *args,
        **kwargs,
    ):

        current_app.config["SCHEDULER"].add_job(
            CreateInteractiveSession._background_session_start,
            # From the docs:
            # Return the current object.  This is useful if you want the
            # real object behind the proxy at a time for performance
            # reasons or because you want to pass the object into a
            # different context.
            args=[current_app._get_current_object(), *args],
            kwargs=kwargs,
        )


class StopInteractiveSession(TwoPhaseFunction):
    def _transaction(
        self,
        project_uuid: str,
        pipeline_uuid: str,
    ):

        # The with for update is to avoid a race condition where
        # updating the status to STOPPING would overwrite a RUNNING
        # status after reading the previous_state as LAUNCHING, which
        # would then cause the collateral effect to wait the full time
        # before shutting down the session.
        session = (
            models.InteractiveSession.query.with_for_update()
            .populate_existing()
            .filter_by(project_uuid=project_uuid, pipeline_uuid=pipeline_uuid)
            .one_or_none()
        )
        if session is None:
            self.collateral_kwargs["project_uuid"] = None
            self.collateral_kwargs["pipeline_uuid"] = None
            self.collateral_kwargs["container_ids"] = None
            self.collateral_kwargs["notebook_server_info"] = None
            self.collateral_kwargs["previous_state"] = None
            return False
        else:
            # Abort interactive run if it was PENDING/STARTED.
            run = models.InteractivePipelineRun.query.filter(
                models.InteractivePipelineRun.project_uuid == project_uuid,
                models.InteractivePipelineRun.pipeline_uuid == pipeline_uuid,
                models.InteractivePipelineRun.status.in_(["PENDING", "STARTED"]),
            ).one_or_none()
            if run is not None:
                AbortPipelineRun(self.tpe).transaction(run.uuid)

            previous_state = session.status
            session.status = "STOPPING"
            self.collateral_kwargs["project_uuid"] = project_uuid
            self.collateral_kwargs["pipeline_uuid"] = pipeline_uuid

            # This data is kept here instead of querying again in the
            # collateral phase because when deleting a project the
            # project deletion (in the transactional phase) will cascade
            # delete the session, so the collateral phase would not be
            # able to find the session by querying the db.
            self.collateral_kwargs["container_ids"] = session.container_ids
            self.collateral_kwargs[
                "notebook_server_info"
            ] = session.notebook_server_info
            self.collateral_kwargs["previous_state"] = previous_state

        return True

    @classmethod
    def _background_session_stop(
        cls,
        app,
        project_uuid: str,
        pipeline_uuid: str,
        container_ids: Dict[str, str],
        notebook_server_info: Dict[str, str],
        previous_state: str,
    ):

        # Note that a session that is still LAUNCHING should not be
        # killed until it has done launching, because the jupyterlab
        # user configuration is managed through a lock that is removed
        # by the jupyterlab start script. See PR #254.
        with app.app_context():
            try:
                # Wait for the session to be STARTED before killing it.
                if previous_state == "LAUNCHING":
                    n = 600
                    for _ in range(n):
                        session = models.InteractiveSession.query.filter_by(
                            project_uuid=project_uuid, pipeline_uuid=pipeline_uuid
                        ).one_or_none()
                        # The session has been deleted because the
                        # launch failed or because of another failure
                        # reason.
                        if session is None:
                            return
                        # We have to rely on the container ids and not
                        # on status because a session that is STOPPED
                        # while LAUNCHING will never reach a RUNNING
                        # state because the background task will
                        # explicitly avoid doing so.
                        if session.container_ids is not None:
                            container_ids = session.container_ids
                            notebook_server_info = session.notebook_server_info
                            break
                        # Otherwise we will get an old version of
                        # the session data.
                        db.session.close()
                        time.sleep(1)

                session_obj = InteractiveSession.from_container_IDs(
                    docker_client,
                    container_IDs=container_ids,
                    network=_config.DOCKER_NETWORK,
                    notebook_server_info=notebook_server_info,
                )

                # TODO: error handling?
                session_obj.shutdown()

                # Deletion happens here and not in the transactional
                # phase because this way we can show the session
                # STOPPING to the user.
                models.InteractiveSession.query.filter_by(
                    project_uuid=project_uuid, pipeline_uuid=pipeline_uuid
                ).delete()
                db.session.commit()
            except Exception as e:
                current_app.logger.error(e)

                # Make sure that the session is deleted in any case,
                # because otherwise the user will not be able to have an
                # active session for the given pipeline.
                session = models.InteractiveSession.query.filter_by(
                    project_uuid=project_uuid, pipeline_uuid=pipeline_uuid
                ).one()
                db.session.delete(session)
                db.session.commit()

    def _collateral(
        self,
        project_uuid: str,
        pipeline_uuid: str,
        container_ids: Dict[str, str],
        notebook_server_info: Dict[str, str],
        previous_state: str,
    ):
        # Could be none when the _transaction call sets them to None
        # because there is no session to shutdown. This is a way that
        # the _transaction function effectively tells the _collateral
        # function to not be run.
        if project_uuid is None or pipeline_uuid is None:
            return

        current_app.config["SCHEDULER"].add_job(
            StopInteractiveSession._background_session_stop,
            args=[
                current_app._get_current_object(),
                project_uuid,
                pipeline_uuid,
                container_ids,
                notebook_server_info,
                previous_state,
            ],
        )


class RestartMemoryServer(TwoPhaseFunction):
    def _transaction(
        self,
        project_uuid: str,
        pipeline_uuid: str,
    ):

        session = models.InteractiveSession.query.filter_by(
            project_uuid=project_uuid, pipeline_uuid=pipeline_uuid, status="RUNNING"
        ).one_or_none()

        if session is None:
            self.collateral_kwargs["container_ids"] = None
            self.collateral_kwargs["notebook_server_info"] = None
            return False
        else:
            # Abort interactive run if it was PENDING/STARTED.
            run = models.InteractivePipelineRun.query.filter(
                models.InteractivePipelineRun.project_uuid == project_uuid,
                models.InteractivePipelineRun.pipeline_uuid == pipeline_uuid,
                models.InteractivePipelineRun.status.in_(["PENDING", "STARTED"]),
            ).one_or_none()
            if run is not None:
                AbortPipelineRun(self.tpe).transaction(run.uuid)

            self.collateral_kwargs["container_ids"] = session.container_ids
            self.collateral_kwargs[
                "notebook_server_info"
            ] = session.notebook_server_info

        return True

    def _collateral(
        self,
        container_ids: Dict[str, str],
        notebook_server_info: Dict[str, str] = None,
    ):
        if container_ids is None:
            return

        session_obj = InteractiveSession.from_container_IDs(
            docker_client,
            container_IDs=container_ids,
            network=_config.DOCKER_NETWORK,
            notebook_server_info=notebook_server_info,
        )

        # Note: The entry in the database does not have to be updated
        # since restarting the `memory-server` does not change its
        # Docker ID.
        session_obj.restart_resource(resource_name="memory-server")<|MERGE_RESOLUTION|>--- conflicted
+++ resolved
@@ -192,15 +192,6 @@
                 # Update the database entry with information to connect
                 # to the launched resources.
                 IP = session.get_containers_IP()
-<<<<<<< HEAD
-=======
-                status = {
-                    "status": "RUNNING",
-                    "container_ids": session.get_container_IDs(),
-                    "jupyter_server_ip": IP.jupyter_server,
-                    "notebook_server_info": session.notebook_server_info,
-                }
->>>>>>> a714a058
 
                 # with for update to avoid overwriting the state of a
                 # STOPPING instance.
